--- conflicted
+++ resolved
@@ -425,36 +425,6 @@
 	},
 }
 
-<<<<<<< HEAD
-=======
-var detectApiResourceCmd = &cobra.Command{
-	Use:   "detect-api-resources",
-	Short: "detect-api-resources",
-	Long:  `Detect Kubernetes apiVersions from an active cluster.`,
-	Run: func(cmd *cobra.Command, args []string) {
-
-		disCl, err := discoveryapi.NewDiscoveryClient(apiInstance)
-		if err != nil {
-			fmt.Println("Error creating Discovery REST Client: ", err)
-			os.Exit(1)
-		}
-		err = disCl.GetApiResources()
-		if err != nil {
-			fmt.Println("Error getting API resources using discovery client:", err)
-			os.Exit(1)
-		}
-
-		err = apiInstance.DisplayOutput()
-		if err != nil {
-			fmt.Println("Error Parsing Output:", err)
-			os.Exit(1)
-		}
-		exitCode = apiInstance.GetReturnCode()
-		klog.V(5).Infof("retCode: %d", exitCode)
-	},
-}
-
->>>>>>> db8c2369
 // Execute the stuff
 func Execute(VERSION string, COMMIT string, versionsFile []byte) {
 	version = VERSION
